--- conflicted
+++ resolved
@@ -233,18 +233,11 @@
 
     /** API client types used to construct an appropriate {@link SearchClient} from this Settings object. */
     public enum APIType {
-<<<<<<< HEAD
-      DANBOORU,
-      DANBOORU_LEGACY,
-      GELBOORU,
-      SHIMMIE,
-      E621
-=======
       DANBOARD,
       DANBOARD_LEGACY,
       GELBOARD,
-      SHIMMIE
->>>>>>> f3a12ea3
+      SHIMMIE,
+      E621
     }
   }
 
