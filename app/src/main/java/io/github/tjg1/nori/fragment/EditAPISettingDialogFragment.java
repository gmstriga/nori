/*
 * This file is part of nori.
 * Copyright (c) 2014-2016 Tomasz Jan Góralczyk <tomg@fastmail.uk>
 * License: GNU GPLv2
 */

package io.github.tjg1.nori.fragment;

import android.annotation.SuppressLint;
import android.app.AlertDialog;
import android.app.Dialog;
import android.content.Context;
import android.content.DialogInterface;
import android.net.Uri;
import android.os.Bundle;
import android.support.annotation.NonNull;
import android.support.v4.app.DialogFragment;
import android.text.Editable;
import android.text.TextWatcher;
import android.view.LayoutInflater;
import android.view.View;
import android.widget.AdapterView;
import android.widget.ArrayAdapter;
import android.widget.AutoCompleteTextView;
import android.widget.EditText;

import io.github.tjg1.library.norilib.clients.SearchClient;
import io.github.tjg1.library.norilib.util.HashUtils;
import io.github.tjg1.nori.R;

/** Dialog fragment used to add new and edit existing {@link io.github.tjg1.nori.database.APISettingsDatabase} entries in {@link io.github.tjg1.nori.APISettingsActivity}. */
public class EditAPISettingDialogFragment extends DialogFragment implements AdapterView.OnItemClickListener, View.OnClickListener, TextWatcher, View.OnFocusChangeListener {
  /** Bundle ID of {@link SearchClient.Settings} object used to edit an existing {@link io.github.tjg1.nori.database.APISettingsDatabase} entry. */
  private static final String BUNDLE_ID_SETTINGS = "io.github.tjg1.nori.SearchClient.Settings";
  /** Bundle ID of the database row ID passed into the arguments bundle when editing an existing object. */
  private static final String BUNDLE_ID_ROW_ID = "io.github.tjg1.nori.SearchClient.Settings.rowId";
  /** Danbooru API URL. Used to only show the optional authentication fields for the Danbooru API. */
<<<<<<< HEAD
  private static final String DANBOORU_API_URL = "danbooru.donmai.us";
=======
  private static final String DANBOORU_API_URL = "b163eea7c4d359284718c64ed351b92ff2d2144c9cf85a6ef40253c87fb1c4e6df8c5b7e78f04c747d5e674c103320672bc769a68e28d202e092b49a5a13a768";
>>>>>>> 9321e88f
  /** Interface in the parent Context waiting to receive data from the dialog. */
  private Listener listener;
  /** Database ID of the object being edited (if not creating a new settings object). */
  private long rowId = -1;
  /** Service name input field. */
  private AutoCompleteTextView name;
  /** Service uri input field. */
  private EditText uri;
  /** Service authentication username field. */
  private EditText username;
  /** Service authentication password/API key field. */
  private EditText passphrase;

  /**
   * Factory method used when editing an existing settings database entry.
   *
   * @param rowId    Database row ID.
   * @param settings Setting object to edit.
   * @return EditAPISettingDialogFragment with appended arguments bundle.
   */
  public static EditAPISettingDialogFragment newInstance(long rowId, SearchClient.Settings settings) {
    // Create a new EditAPISettingDialogFragment.
    EditAPISettingDialogFragment fragment = new EditAPISettingDialogFragment();

    // Append parameters to the fragment's arguments bundle.
    Bundle arguments = new Bundle();
    arguments.putLong(BUNDLE_ID_ROW_ID, rowId);
    arguments.putParcelable(BUNDLE_ID_SETTINGS, settings);
    fragment.setArguments(arguments);

    return fragment;
  }

  @Override
  public void onAttach(Context context) {
    super.onAttach(context);

    // Ensure the parent Context implements the proper listener interface.
    try {
      listener = (Listener) getContext();
    } catch (ClassCastException e) {
      throw new ClassCastException(getContext().toString()
          + " must implement EditAPISettingDialogFragment.Listener");
    }

  }

  @Override
  public void onDetach() {
    super.onDetach();
    // Remove reference to the listener interface.
    listener = null;
  }

  @NonNull
  @Override
  public Dialog onCreateDialog(Bundle savedInstanceState) {
    // Get database row ID of the object being edited (if any) from the arguments bundle.
    if (getArguments() != null && getArguments().containsKey(BUNDLE_ID_ROW_ID)) {
      rowId = getArguments().getLong(BUNDLE_ID_ROW_ID);
    }

    // Inflate XML for the dialog's main view.
    LayoutInflater inflater = LayoutInflater.from(getContext());
    @SuppressLint("InflateParams") View view = inflater.inflate(R.layout.dialog_edit_api_setting, null, false);

    // Get references to the parent view's subviews.
    name = (AutoCompleteTextView) view.findViewById(R.id.name);
    uri = (EditText) view.findViewById(R.id.uri);
    username = (EditText) view.findViewById(R.id.username);
    passphrase = (EditText) view.findViewById(R.id.passphrase);

    // Set service name autosuggestion adapter.
    name.setAdapter(new ArrayAdapter<>(getContext(), R.layout.simple_dropdown_item, getResources().getStringArray(R.array.service_suggestions_names)));
    name.setThreshold(1);
    name.setOnItemClickListener(this);

    // Set service URI TextChangedListener to show optional authentication fields when the Danbooru endpoint is used.
    uri.addTextChangedListener(this);
    // Set service URI OnFocusChangeListener to prepend "http://" to the text field when the user clicks on it.
    uri.setOnFocusChangeListener(this);

    // Populate views from an existing SearchClient.Settings object, if it was passed in the arguments bundle.
    if (savedInstanceState == null && getArguments() != null && getArguments().containsKey(BUNDLE_ID_SETTINGS)) {
      // Get the SearchClient.Settings object from this fragment's arguments bundle.
      SearchClient.Settings settings = getArguments().getParcelable(BUNDLE_ID_SETTINGS);

      // Populate subviews with content.
      if (settings != null) {
        name.setText(settings.getName());
        uri.setText(settings.getEndpoint());
        username.setText(settings.getUsername());
        passphrase.setText(settings.getPassword());
      }
    }

    // Dismiss dropdown when the view is first shown.
    name.dismissDropDown();

    // Create the AlertDialog object.
    final AlertDialog alertDialog = new AlertDialog.Builder(getContext())
        .setView(view)
        .setTitle(rowId == -1 ? R.string.dialog_title_addService : R.string.dialog_title_editService)
        .setPositiveButton(R.string.ok, null)
        .setNegativeButton(R.string.cancel, new DialogInterface.OnClickListener() {
          @Override
          public void onClick(DialogInterface dialogInterface, int i) {
            // Dismiss dialog without saving changes.
            dismiss();
          }
        }).create();

    // Use OnShowListener to override positive button behaviour.
    alertDialog.setOnShowListener(new DialogInterface.OnShowListener() {
      @Override
      public void onShow(DialogInterface dialogInterface) {
        // OnShowListener here is used as a hack to override Android Dialog's default OnClickListener
        // that doesn't provide a way to prevent the dialog from getting dismissed when a button is clicked.
        alertDialog.getButton(AlertDialog.BUTTON_POSITIVE).setOnClickListener(EditAPISettingDialogFragment.this);
      }
    });

    return alertDialog;
  }

  @Override
  public void onItemClick(AdapterView<?> listView, View view, int position, long itemId) {
    // This gets called when the user selects a service name autosuggestion.
    // If a known service name was selected, the uri can be auto-completed too.
    String name = (String) listView.getItemAtPosition(position);
    String[] serviceNames = getResources().getStringArray(R.array.service_suggestions_names);
    String[] serviceUris = getResources().getStringArray(R.array.service_suggestions_uris);

    for (int i = 0; i < serviceNames.length; i++) {
      if (serviceNames[i].equals(name)) {
        uri.setText(serviceUris[i]);
      }
    }
  }

  @Override
  // Called when the dialog's OK button is clicked.
  public void onClick(View view) {
    // Don't submit if any of the fields are empty. (Username and passphrase are always optional).
    // Additional validation must be done by the parent Context when #addService is called.
    if (name.getText().toString().isEmpty() || uri.getText().toString().isEmpty()
        || (username.getText().toString().isEmpty() != passphrase.getText().toString().isEmpty())) {
      return;
    }

    // Send input to the parent Context, so that it can be added or edited in the database.
    if (rowId < 0) {
      listener.addService(name.getText().toString(), uri.getText().toString(),
          username.getText().toString(), passphrase.getText().toString());
    } else {
      listener.editService(rowId, name.getText().toString(), uri.getText().toString(),
          username.getText().toString(), passphrase.getText().toString());
    }

    // Dismiss dialog.
    dismiss();
  }

  @Override
  public void beforeTextChanged(CharSequence charSequence, int i, int i2, int i3) {
    // Do nothing.
  }

  @Override
  public void onTextChanged(CharSequence charSequence, int i, int i2, int i3) {
    // Only show optional authentication inputs for the Danbooru API.
<<<<<<< HEAD
    if (uri.getText().toString().contains(DANBOORU_API_URL)) {
=======
    Uri parsedUri = Uri.parse(uri.getText().toString());
    if (DANBOORU_API_URL.equals(HashUtils.sha512(parsedUri.getHost(),"nori"))) {
>>>>>>> 9321e88f
      username.setVisibility(View.VISIBLE);
      passphrase.setVisibility(View.VISIBLE);
    } else if (username.getVisibility() != View.GONE) {
      // Empty and hide fields.
      username.setText("");
      username.setVisibility(View.GONE);
      passphrase.setText("");
      passphrase.setVisibility(View.GONE);
    }
  }

  @Override
  public void afterTextChanged(Editable editable) {
    // Do nothing.
  }

  @SuppressLint("SetTextI18n")
  @Override
  public void onFocusChange(View v, boolean hasFocus) {
    // Prepend "http://" to the text field when it's focused by the user to inform them that
    // the http schema prefix is required.
    if (hasFocus && uri.getText().toString().isEmpty()) {
      uri.setText("http://");
    }
  }

  /** Interface implemented by the parent Context to receive values from the dialog. */
  public static interface Listener {
    /**
     * Add a new service to the database.
     *
     * @param name       Service name.
     * @param url        Service endpoint uri.
     * @param username   Service authentication username (optional).
     * @param passphrase Service authentication passphrase (optional).
     */
    public void addService(String name, String url, String username, String passphrase);

    /**
     * Edit an existing service in the database.
     *
     * @param rowId      Database row ID.
     * @param name       Service name.
     * @param url        Service endpoint uri.
     * @param username   Service authentication username (optional).
     * @param passphrase Service authentication passphrase (optional).
     */
    public void editService(long rowId, String name, String url, String username, String passphrase);
  }
}<|MERGE_RESOLUTION|>--- conflicted
+++ resolved
@@ -35,11 +35,7 @@
   /** Bundle ID of the database row ID passed into the arguments bundle when editing an existing object. */
   private static final String BUNDLE_ID_ROW_ID = "io.github.tjg1.nori.SearchClient.Settings.rowId";
   /** Danbooru API URL. Used to only show the optional authentication fields for the Danbooru API. */
-<<<<<<< HEAD
-  private static final String DANBOORU_API_URL = "danbooru.donmai.us";
-=======
   private static final String DANBOORU_API_URL = "b163eea7c4d359284718c64ed351b92ff2d2144c9cf85a6ef40253c87fb1c4e6df8c5b7e78f04c747d5e674c103320672bc769a68e28d202e092b49a5a13a768";
->>>>>>> 9321e88f
   /** Interface in the parent Context waiting to receive data from the dialog. */
   private Listener listener;
   /** Database ID of the object being edited (if not creating a new settings object). */
@@ -211,12 +207,8 @@
   @Override
   public void onTextChanged(CharSequence charSequence, int i, int i2, int i3) {
     // Only show optional authentication inputs for the Danbooru API.
-<<<<<<< HEAD
-    if (uri.getText().toString().contains(DANBOORU_API_URL)) {
-=======
     Uri parsedUri = Uri.parse(uri.getText().toString());
     if (DANBOORU_API_URL.equals(HashUtils.sha512(parsedUri.getHost(),"nori"))) {
->>>>>>> 9321e88f
       username.setVisibility(View.VISIBLE);
       passphrase.setVisibility(View.VISIBLE);
     } else if (username.getVisibility() != View.GONE) {
