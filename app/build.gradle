--- conflicted
+++ resolved
@@ -9,11 +9,7 @@
         minSdkVersion 16
         targetSdkVersion 24
         versionCode 6
-<<<<<<< HEAD
-        versionName "2.3.0"
-=======
         versionName "3.0.0"
->>>>>>> 9321e88f
         testApplicationId "io.github.tjg1.nori.test"
         testInstrumentationRunner "android.test.InstrumentationTestRunner"
 
